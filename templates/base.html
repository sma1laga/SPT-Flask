--- conflicted
+++ resolved
@@ -251,20 +251,14 @@
             <li class="section-title">Convolution</li>
             <li><a href="{{ url_for('discrete_convolution.discrete_convolution') }}">Convolution Calculator</a></li>
             <li><a href="{{ url_for('discrete_dynamic_convolution.index') }}">Dynamic Convolution</a></li>
-<<<<<<< HEAD
+            <!-- TODO under revision -->
+            <!-- <li><a href="{{ url_for('discrete_autocorrelation.discrete_autocorrelation') }}">Autocorrelation</a></li> -->
             <!-- TODO under revision -->
             <!-- <li class="section-title">Process Chain</li>
             <li><a href="{{ url_for('discrete_direct_plot.discrete_direct_plot') }}">Direct-Form Visualiser</a></li> -->
             <!-- TODO under revision -->
             <!-- <li class="section-title">Other Tools</li>
             <li><a href="{{ url_for('inverse_z.inverse_z') }}">Inverse Z-Transform</a></li> -->
-=======
-            <li><a href="{{ url_for('discrete_autocorrelation.discrete_autocorrelation') }}">Autocorrelation</a></li>
-            <li class="section-title">Process Chain</li>
-            <li><a href="{{ url_for('discrete_direct_plot.discrete_direct_plot') }}">Direct-Form Visualiser</a></li>
-            <li class="section-title">Other Tools</li>
-            <li><a href="{{ url_for('inverse_z.inverse_z') }}">Inverse Z-Transform</a></li>
->>>>>>> 8a273dbf
           </ul>
         </div>
       </aside>
